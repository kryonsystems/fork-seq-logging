--- conflicted
+++ resolved
@@ -26,11 +26,5 @@
     echo //registry.npmjs.org/:_authToken=%NPM_TOKEN%> .npmrc
 
     node --version
-<<<<<<< HEAD
-            
-    if %APPVEYOR_REPO_BRANCH% equ master npm publish
-    
-=======
         
-    if %APPVEYOR_REPO_BRANCH% equ master npm publish
->>>>>>> 9b8263c1
+    if %APPVEYOR_REPO_BRANCH% equ master npm publish